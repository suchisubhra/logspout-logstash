package logstash

import (
	"encoding/json"
	"errors"
	"log"
	"net"
	"reflect"
	"strings"
	"sync"
	"time"

	"github.com/gliderlabs/logspout/router"
)

func init() {
	router.AdapterFactories.Register(NewLogstashAdapter, "logstash")
}

// LogstashAdapter is an adapter that streams UDP JSON to Logstash.
type LogstashAdapter struct {
	mu    sync.Mutex
	conn  net.Conn
	route *router.Route
}

// NewLogstashAdapter creates a LogstashAdapter with UDP as the default transport.
func NewLogstashAdapter(route *router.Route) (router.LogAdapter, error) {
	conn, err := connect(route)
	if err != nil {
		return nil, err
	}

	return &LogstashAdapter{
		route: route,
		conn:  conn,
	}, nil
}

func connect(route *router.Route) (net.Conn, error) {
	transport, found := router.AdapterTransports.Lookup(route.AdapterTransport("udp"))
	if !found {
		return nil, errors.New("unable to find adapter: " + route.Adapter)
	}

	conn, err := transport.Dial(route.Address, route.Options)
	if err != nil {
		return nil, err
	}

	if reflect.TypeOf(conn).String() == "*net.TCPConn" {
		tcpconn := conn.(*net.TCPConn)
		err = tcpconn.SetKeepAlive(true)
		if err != nil {
			return nil, err
		}
	}

	return conn, nil
}

func (a *LogstashAdapter) maybeReconnect(writeErr error) error {
	time.Sleep(500 * time.Millisecond)
	conn, err := connect(a.route)
	if err != nil {
		return err
	}

	a.mu.Lock()
	a.conn.Close()
	a.conn = conn
	a.mu.Unlock()

	return nil
}

func envLookup(env []string, key string) string {
	for _, e := range env {
		data := strings.SplitN(e, "=", 2)
		if data[0] == key {
			return data[1]
		}
	}
	return ""
}

// Stream implements the router.LogAdapter interface.
func (a *LogstashAdapter) Stream(logstream chan *router.Message) {
	for m := range logstream {
<<<<<<< HEAD
		msg := LogstashMessage{
			Message: m.Data,
			Docker: DockerInfo{
				Name:     m.Container.Name,
				ID:       m.Container.ID,
				Image:    m.Container.Config.Image,
				Hostname: m.Container.Config.Hostname,
			},
			Mesos: MesosInfo{
				TaskID: envLookup(m.Container.Config.Env, "MESOS_TASK_ID"),
			},
		}
		js, err := json.Marshal(msg)
		js = append(js, '\n')

=======
		var js []byte

		var jsonMsg map[string]interface{}
		err := json.Unmarshal([]byte(m.Data), &jsonMsg)
>>>>>>> d75fc167
		if err != nil {
			// the message is not in JSON make a new JSON message
			msg := LogstashMessage{
				Message: m.Data,
				Docker: DockerInfo{
					Name:     m.Container.Name,
					ID:       m.Container.ID,
					Image:    m.Container.Config.Image,
					Hostname: m.Container.Config.Hostname,
				},
			}
			js, err = json.Marshal(msg)
			if err != nil {
				log.Println("logstash:", err)
				continue
			}
		} else {
			// the message is already in JSON just add the docker specific fields as a nested structure
			var dockerInfo = make(map[string]interface{})

			dockerInfo["name"] = m.Container.Name
			dockerInfo["id"] = m.Container.ID
			dockerInfo["image"] = m.Container.Config.Image
			dockerInfo["hostname"] = m.Container.Config.Hostname

			jsonMsg["docker"] = dockerInfo

			js, err = json.Marshal(jsonMsg)
			if err != nil {
				log.Println("logstash:", err)
				continue
			}
		}

		_, err = a.conn.Write(js)
		for err != nil {
			log.Println("logstash:", err)
			err = a.maybeReconnect(err)
			if err != nil {
				log.Println("logstash:", err)
				break
			}
			_, err = a.conn.Write(js)
		}
	}
}

type DockerInfo struct {
	Name     string `json:"name"`
	ID       string `json:"id"`
	Image    string `json:"image"`
	Hostname string `json:"hostname"`
}

<<<<<<< HEAD
type MesosInfo struct {
	TaskID string `json:"task_id"`
}

=======
>>>>>>> d75fc167
// LogstashMessage is a simple JSON input to Logstash.
type LogstashMessage struct {
	Message string     `json:"message"`
	Docker  DockerInfo `json:"docker"`
<<<<<<< HEAD
	Mesos   MesosInfo  `json:"mesos"`
=======
>>>>>>> d75fc167
}<|MERGE_RESOLUTION|>--- conflicted
+++ resolved
@@ -87,28 +87,10 @@
 // Stream implements the router.LogAdapter interface.
 func (a *LogstashAdapter) Stream(logstream chan *router.Message) {
 	for m := range logstream {
-<<<<<<< HEAD
-		msg := LogstashMessage{
-			Message: m.Data,
-			Docker: DockerInfo{
-				Name:     m.Container.Name,
-				ID:       m.Container.ID,
-				Image:    m.Container.Config.Image,
-				Hostname: m.Container.Config.Hostname,
-			},
-			Mesos: MesosInfo{
-				TaskID: envLookup(m.Container.Config.Env, "MESOS_TASK_ID"),
-			},
-		}
-		js, err := json.Marshal(msg)
-		js = append(js, '\n')
-
-=======
 		var js []byte
 
 		var jsonMsg map[string]interface{}
 		err := json.Unmarshal([]byte(m.Data), &jsonMsg)
->>>>>>> d75fc167
 		if err != nil {
 			// the message is not in JSON make a new JSON message
 			msg := LogstashMessage{
@@ -119,8 +101,12 @@
 					Image:    m.Container.Config.Image,
 					Hostname: m.Container.Config.Hostname,
 				},
+				Mesos: MesosInfo{
+					TaskID: envLookup(m.Container.Config.Env, "MESOS_TASK_ID"),
+				},
 			}
 			js, err = json.Marshal(msg)
+			js = append(js, '\n')
 			if err != nil {
 				log.Println("logstash:", err)
 				continue
@@ -135,6 +121,10 @@
 			dockerInfo["hostname"] = m.Container.Config.Hostname
 
 			jsonMsg["docker"] = dockerInfo
+
+			jsonMsg["mesos"] = MesosInfo{
+				TaskID: envLookup(m.Container.Config.Env, "MESOS_TASK_ID"),
+			}
 
 			js, err = json.Marshal(jsonMsg)
 			if err != nil {
@@ -163,19 +153,13 @@
 	Hostname string `json:"hostname"`
 }
 
-<<<<<<< HEAD
 type MesosInfo struct {
 	TaskID string `json:"task_id"`
 }
 
-=======
->>>>>>> d75fc167
 // LogstashMessage is a simple JSON input to Logstash.
 type LogstashMessage struct {
 	Message string     `json:"message"`
 	Docker  DockerInfo `json:"docker"`
-<<<<<<< HEAD
 	Mesos   MesosInfo  `json:"mesos"`
-=======
->>>>>>> d75fc167
 }